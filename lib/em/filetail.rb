--- conflicted
+++ resolved
@@ -139,10 +139,6 @@
     end
   end # def receive_data
 
-<<<<<<< HEAD
-  public
-  def eof
-=======
   # This method is called when a tailed file reaches EOF.
   #
   # If you want to stop reading this file, call close(), otherwise
@@ -151,7 +147,6 @@
   public
   def eof
     # do nothing, subclassers should implement this.
->>>>>>> 32a0a1da
   end # def eof
 
   # notify is invoked by EM::watch_file when the file you are tailing has been
